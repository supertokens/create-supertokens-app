# Changelog

All notable changes to this project will be documented in this file.

The format is based on [Keep a Changelog](https://keepachangelog.com/en/1.0.0/),
and this project adheres to [Semantic Versioning](https://semver.org/spec/v2.0.0.html)

## [unreleased]

<<<<<<< HEAD
## [0.0.13] - 2022-10-20

-   Changes logic to use Github archive links to download files
=======
## [0.0.13] - 2022-10-18

-   Updates frontend to not add axios interceptor explicitly.
>>>>>>> 39c13bc6

## [0.0.12] - 2022-10-17

-   Displays some information about the tool on startup
-   The tool retries downloading the project if it fails the first time

## [0.0.11] - 2022-10-13

-   Updates NestJS template to have a configurable AuthGuard

## [0.0.10] - 2022-09-29

-   Adds boilerplate for Python using Django Rest Framework

## [0.0.9] - 2022-09-27

-   Use `npm` as the default package manager

## [0.0.8] - 2022-09-27

-   Changes to analytics

## [0.0.7] - 2022-09-23

-   Fixes an issue where download errors were not handled correctly

## [0.0.6] - 2022-09-22

-   Adds analytics

## [0.0.5] - 2022-09-21

-   Removes nextjs frontend only boilerplate

## [0.0.4] - 2022-09-20

-   Changes to the start script

## [0.0.3] - 2022-09-20

-   Enhancements
-   Updates boilerplate apps to make use of latest SDK versions

## [0.0.2] - 2022-09-16

### Fixes

-   Fixes setup scripts for python-flask example app

## [0.0.1] - 2022-09-16

-   Initial Release<|MERGE_RESOLUTION|>--- conflicted
+++ resolved
@@ -7,15 +7,13 @@
 
 ## [unreleased]
 
-<<<<<<< HEAD
-## [0.0.13] - 2022-10-20
+## [0.0.14] - 2022-10-20
 
 -   Changes logic to use Github archive links to download files
-=======
+
 ## [0.0.13] - 2022-10-18
 
 -   Updates frontend to not add axios interceptor explicitly.
->>>>>>> 39c13bc6
 
 ## [0.0.12] - 2022-10-17
 
