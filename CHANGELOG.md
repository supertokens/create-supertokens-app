--- conflicted
+++ resolved
@@ -7,8 +7,7 @@
 
 ## [unreleased]
 
-<<<<<<< HEAD
-## [0.0.56] - 2025-05-19
+## [0.0.57] - 2025-06-20
 
 ### Added
 
@@ -29,11 +28,10 @@
     -   Explain the new runtime configuration compilation process.
     -   Revise local testing instructions, recommending `npm run dev`.
 -   Performed general recipe cleanup and improvements.
-=======
+
 ## [0.0.56] - 2025-04-29
 
 -   Adds version checker in preparation for the next major release.
->>>>>>> bf40d750
 
 ## [0.0.55] - 2024-12-12
 
