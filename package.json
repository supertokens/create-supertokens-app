--- conflicted
+++ resolved
@@ -1,11 +1,7 @@
 {
     "name": "create-supertokens-app",
     "type": "module",
-<<<<<<< HEAD
-    "version": "0.0.55",
-=======
     "version": "0.0.56",
->>>>>>> f63d21ae
     "description": "",
     "main": "index.js",
     "scripts": {
