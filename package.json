--- conflicted
+++ resolved
@@ -1,11 +1,7 @@
 {
     "name": "create-supertokens-app",
     "type": "module",
-<<<<<<< HEAD
     "version": "0.0.43",
-=======
-    "version": "0.0.42",
->>>>>>> a2f3cae5
     "description": "",
     "main": "index.js",
     "scripts": {
